--- conflicted
+++ resolved
@@ -149,15 +149,10 @@
                 MpicValidationError(error_type=str(lookup_response.status_code), error_message=lookup_response.reason)]
 
     @staticmethod
-<<<<<<< HEAD
     def evaluate_dns_lookup_response(dcv_check_response: DcvCheckResponse, lookup_response: dns.resolver.Answer,
                                      validation_method: DcvValidationMethod, dns_record_type: DnsRecordType,
                                      expected_dns_record_content: str, exact_match: bool = True):
-        response_code = lookup_response.response.rcode
-=======
-    def evaluate_dns_lookup_response(dcv_check_response: DcvCheckResponse, lookup_response: dns.resolver.Answer, dns_record_type: RdataType, expected_dns_record_content: str):
         response_code = lookup_response.response.rcode()
->>>>>>> 7822848d
         records_as_strings = []
         dns_rdata_type = dns.rdatatype.from_text(dns_record_type)
         for response_answer in lookup_response.response.answer:
