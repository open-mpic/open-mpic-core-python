--- conflicted
+++ resolved
@@ -2,12 +2,9 @@
 
 import dns.asyncresolver
 import requests
-<<<<<<< HEAD
 import urllib3
 import re
-=======
 import aiohttp
->>>>>>> 1cb23032
 
 from open_mpic_core.common_domain.check_request import DcvCheckRequest
 from open_mpic_core.common_domain.check_response import DcvCheckResponse
@@ -58,33 +55,9 @@
             case DcvValidationMethod.WEBSITE_CHANGE_V2 | DcvValidationMethod.ACME_HTTP_01:
                 return await self.perform_http_based_validation(dcv_request)
             case _:  # ACME_DNS_01 | DNS_CHANGE | IP_LOOKUP | CONTACT_EMAIL | CONTACT_PHONE
-<<<<<<< HEAD
-                return self.perform_general_dns_validation(dcv_request)
-
-    def perform_website_change_validation(self, request) -> DcvCheckResponse:
-        domain_or_ip_target = request.domain_or_ip_target  # TODO optionally iterate up through the domain hierarchy
-        url_scheme = request.dcv_check_parameters.validation_details.url_scheme
-        token_path = request.dcv_check_parameters.validation_details.http_token_path
-        token_url = f"{url_scheme}://{domain_or_ip_target}/{MpicDcvChecker.WELL_KNOWN_PKI_PATH}/{token_path}"  # noqa E501 (http)
-        expected_response_content = request.dcv_check_parameters.validation_details.challenge_value
-        match_regex = request.dcv_check_parameters.validation_details.match_regex
-        dcv_check_response = self.create_empty_check_response(DcvValidationMethod.WEBSITE_CHANGE_V2)
-        http_headers = request.dcv_check_parameters.validation_details.http_headers
-
-        try:
-            response = requests.get(url=token_url, headers=http_headers, stream=True)  # FIXME should probably add a timeout here.. but how long?
-            MpicDcvChecker.evaluate_http_lookup_response(dcv_check_response, response, token_url, expected_response_content, match_regex, False)
-        except requests.exceptions.RequestException as e:
-            dcv_check_response.timestamp_ns = time.time_ns()
-            dcv_check_response.errors = [MpicValidationError(error_type=e.__class__.__name__, error_message=str(e))]
-        return dcv_check_response
-
-    def perform_general_dns_validation(self, request) -> DcvCheckResponse:
-=======
                 return await self.perform_general_dns_validation(dcv_request)
 
     async def perform_general_dns_validation(self, request) -> DcvCheckResponse:
->>>>>>> 1cb23032
         validation_details = request.dcv_check_parameters.validation_details
         validation_method = validation_details.validation_method
         dns_name_prefix = validation_details.dns_name_prefix
@@ -141,31 +114,29 @@
         validation_method = request.dcv_check_parameters.validation_details.validation_method
         domain_or_ip_target = request.domain_or_ip_target
         http_headers = request.dcv_check_parameters.validation_details.http_headers
+        exact_match = True
+        regex_expression = None
         if validation_method == DcvValidationMethod.WEBSITE_CHANGE_V2:
             expected_response_content = request.dcv_check_parameters.validation_details.challenge_value
             url_scheme = request.dcv_check_parameters.validation_details.url_scheme
             token_path = request.dcv_check_parameters.validation_details.http_token_path
             token_url = f"{url_scheme}://{domain_or_ip_target}/{MpicDcvChecker.WELL_KNOWN_PKI_PATH}/{token_path}"  # noqa E501 (http)
             dcv_check_response = self.create_empty_check_response(DcvValidationMethod.WEBSITE_CHANGE_V2)
+            exact_match = False
+            regex_expression = request.dcv_check_parameters.validation_details.match_regex
         else:
             expected_response_content = request.dcv_check_parameters.validation_details.key_authorization
             token = request.dcv_check_parameters.validation_details.token
             token_url = f"http://{domain_or_ip_target}/{MpicDcvChecker.WELL_KNOWN_ACME_PATH}/{token}"  # noqa E501 (http)
             dcv_check_response = self.create_empty_check_response(DcvValidationMethod.ACME_HTTP_01)
-
+            exact_match = True
+            regex_expression = None
         try:
-<<<<<<< HEAD
-            urllib3.disable_warnings(category=urllib3.exceptions.InsecureRequestWarning)
-            response = requests.get(url=token_url, headers=http_headers, stream=True, verify=False)  # don't verify SSL so can follow redirects to HTTPS (correct?)
-            MpicDcvChecker.evaluate_http_lookup_response(dcv_check_response, response, token_url, expected_response_content, None, True)
-        except requests.exceptions.RequestException as e:
-=======
             # TODO timeouts? circuit breaker? failsafe? look into it...
             async with self._async_http_client.get(url=token_url, headers=http_headers) as response:
                 await MpicDcvChecker.evaluate_http_lookup_response(dcv_check_response, response, token_url,
-                                                                   expected_response_content)
+                                                                   expected_response_content, regex_expression, exact_match)
         except aiohttp.web.HTTPException as e:
->>>>>>> 1cb23032
             dcv_check_response.timestamp_ns = time.time_ns()
             dcv_check_response.errors = [MpicValidationError(error_type=e.__class__.__name__, error_message=str(e))]
         return dcv_check_response
@@ -180,15 +151,8 @@
         )
 
     @staticmethod
-<<<<<<< HEAD
-    def evaluate_http_lookup_response(dcv_check_response: DcvCheckResponse, lookup_response: requests.Response, target_url: str, challenge_value: str, match_regex: str, exact_match: bool):
-        # TODO introduce a test to ensure that only the first 100 bytes of a potentially gigantic response are ever read. Important to prevent an attacker, for example, to force the CA to incur in excessive egress o large Lambda execution times cost.
-        content = lookup_response.raw.read(100)
-
-=======
     async def evaluate_http_lookup_response(dcv_check_response: DcvCheckResponse, lookup_response: aiohttp.ClientResponse,
-                                            target_url: str, challenge_value: str):
->>>>>>> 1cb23032
+                                            target_url: str, challenge_value: str, match_regex: str, exact_match: bool):
         response_history = None
         if hasattr(lookup_response, 'history') and lookup_response.history is not None and len(
                 lookup_response.history) > 0:
@@ -208,7 +172,6 @@
             response_text = await lookup_response.text()
             result = response_text.strip()
             expected_response_content = challenge_value
-<<<<<<< HEAD
             if match_regex is not None and len(match_regex) > 0:
                 match = re.search(match_regex, result)
                 if match:
@@ -227,11 +190,7 @@
                     dcv_check_response.check_passed = (result == expected_response_content)
                 else:
                     dcv_check_response.check_passed = (expected_response_content in result)
-            dcv_check_response.details.response_status_code = lookup_response.status_code
-=======
-            dcv_check_response.check_passed = (result == expected_response_content)
             dcv_check_response.details.response_status_code = lookup_response.status
->>>>>>> 1cb23032
             dcv_check_response.details.response_url = target_url
             dcv_check_response.details.response_history = response_history
             dcv_check_response.details.response_page = base64.b64encode(content).decode()
