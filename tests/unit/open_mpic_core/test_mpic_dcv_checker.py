--- conflicted
+++ resolved
@@ -904,13 +904,8 @@
             side_effect=lambda *args, **kwargs: AsyncMock(__aenter__=AsyncMock(side_effect=ClientConnectionError())),
         )
 
-<<<<<<< HEAD
     def patch_resolver_resolve_with_side_effect(self, mocker, resolver, side_effect):
         return mocker.patch.object(resolver, "resolve", new_callable=AsyncMock, side_effect=side_effect)
-=======
-    def _patch_resolver_resolve_with_side_effect(self, mocker, side_effect):
-        return mocker.patch("dns.asyncresolver.resolve", new_callable=AsyncMock, side_effect=side_effect)
->>>>>>> f5c87b7d
 
     def _patch_resolver_with_answer_or_exception(self, mocker, mocked_response_or_exception):
         # noinspection PyUnusedLocal
@@ -919,11 +914,7 @@
                 raise mocked_response_or_exception
             return mocked_response_or_exception
 
-<<<<<<< HEAD
         return self.patch_resolver_resolve_with_side_effect(mocker, self.dcv_checker.resolver, side_effect)
-=======
-        return self._patch_resolver_resolve_with_side_effect(mocker, side_effect)
->>>>>>> f5c87b7d
 
     def _mock_request_specific_dns_resolve_call(self, dcv_request: DcvCheckRequest, mocker) -> MagicMock:
         dns_name_prefix = dcv_request.dcv_check_parameters.dns_name_prefix
@@ -947,19 +938,14 @@
                 return test_dns_query_answer
             raise self.raise_(dns.resolver.NoAnswer)
 
-<<<<<<< HEAD
+
         return self.patch_resolver_resolve_with_side_effect(mocker, self.dcv_checker.resolver, side_effect)
 
     def mock_dns_resolve_call_with_specific_response_code(
         self, dcv_request: DcvCheckRequest, response_code, mocker
     ):
         test_dns_query_answer = self.create_basic_dns_response_for_mock(dcv_request, mocker)
-=======
-        return self._patch_resolver_resolve_with_side_effect(mocker, side_effect)
-
-    def _mock_dns_resolve_call_with_specific_response_code(self, dcv_request: DcvCheckRequest, response_code, mocker):
-        test_dns_query_answer = self._create_basic_dns_response_for_mock(dcv_request, mocker)
->>>>>>> f5c87b7d
+
         test_dns_query_answer.response.rcode = lambda: response_code
         self._patch_resolver_with_answer_or_exception(mocker, test_dns_query_answer)
 
@@ -968,7 +954,6 @@
         test_dns_query_answer.response.flags |= flag
         self._patch_resolver_with_answer_or_exception(mocker, test_dns_query_answer)
 
-<<<<<<< HEAD
     def mock_dns_resolve_call_with_cname_chain(self, dcv_request: DcvCheckRequest, mocker):
         test_dns_query_answer = self.create_basic_dns_response_for_mock(dcv_request, mocker)
         test_dns_query_answer.chaining_result = ChainingResult(
@@ -984,9 +969,6 @@
         self.patch_resolver_with_answer_or_exception(mocker, test_dns_query_answer)
 
     def mock_dns_resolve_call_getting_multiple_txt_records(self, dcv_request: DcvCheckRequest, mocker):
-=======
-    def _mock_dns_resolve_call_getting_multiple_txt_records(self, dcv_request: DcvCheckRequest, mocker):
->>>>>>> f5c87b7d
         check_parameters = dcv_request.dcv_check_parameters
         match check_parameters.validation_method:
             case DcvValidationMethod.DNS_CHANGE:
