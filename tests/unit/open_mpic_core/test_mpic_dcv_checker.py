--- conflicted
+++ resolved
@@ -207,15 +207,9 @@
 
     async def http_based_dcv_checks__should_read_more_than_100_bytes_if_challenge_value_requires_it(self, mocker):
         dcv_request = ValidCheckCreator.create_valid_dcv_check_request(DcvValidationMethod.WEBSITE_CHANGE_V2)
-<<<<<<< HEAD
-        dcv_request.dcv_check_parameters.validation_details.challenge_value = "".join(["a"] * 150)  # 150 'a' characters
-        mock_response = TestMpicDcvChecker.create_mock_response_with_content_and_encoding(b'a' * 1000, 'utf-8')
-        self.mock_request_agnostic_http_call_response(self.dcv_checker, mock_response, mocker)
-=======
-        dcv_request.dcv_check_parameters.validation_details.challenge_value = b'a' * 150  # 150 'a' characters
+        dcv_request.dcv_check_parameters.validation_details.challenge_value = ''.join(['a'] * 150)  # 150 'a' characters
         mock_response = TestMpicDcvChecker.create_mock_http_response_with_content_and_encoding(b'a' * 1000, 'utf-8')
         self.mock_request_agnostic_http_response(self.dcv_checker, mock_response, mocker)
->>>>>>> b391296e
         dcv_response = await self.dcv_checker.check_dcv(dcv_request)
         hundred_fifty_a_chars_b64 = base64.b64encode(b'a' * 150).decode()  # store 150 'a' characters in a base64 encoded string
         assert len(dcv_response.details.response_page) == len(hundred_fifty_a_chars_b64)
@@ -259,17 +253,16 @@
     async def website_change_v2_validation__should_set_is_valid_true_with_regex_match(self, mocker):
         dcv_request = ValidCheckCreator.create_valid_http_check_request()
         dcv_request.dcv_check_parameters.validation_details.match_regex = "^challenge_[0-9]*$"
-        self.mock_request_specific_http_call_response(self.dcv_checker, dcv_request, mocker)
+        self.mock_request_specific_http_response(self.dcv_checker, dcv_request, mocker)
         dcv_response = await self.dcv_checker.perform_http_based_validation(dcv_request)
         assert dcv_response.check_passed is True
 
     async def website_change_v2_validation__should_set_is_valid_false_with_regex_not_matching(self, mocker):
         dcv_request = ValidCheckCreator.create_valid_http_check_request()
         dcv_request.dcv_check_parameters.validation_details.match_regex = "^challenge_[2-9]*$"
-        self.mock_request_specific_http_call_response(self.dcv_checker, dcv_request, mocker)
+        self.mock_request_specific_http_response(self.dcv_checker, dcv_request, mocker)
         dcv_response = await self.dcv_checker.perform_http_based_validation(dcv_request)
         assert dcv_response.check_passed is False
-
 
     @pytest.mark.parametrize('record_type', [DnsRecordType.TXT, DnsRecordType.CNAME])
     async def dns_validation__should_return_check_success_given_expected_dns_record_found(self, record_type, mocker):
